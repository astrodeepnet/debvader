--- conflicted
+++ resolved
@@ -6,11 +6,8 @@
 import tensorflow.keras.backend as K
 import scipy
 from scipy import optimize
-<<<<<<< HEAD
-import skimage   
-=======
+
 import skimage
->>>>>>> e05571aa
 from skimage import metrics
 import photutils
 
