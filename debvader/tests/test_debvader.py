--- conflicted
+++ resolved
@@ -9,47 +9,29 @@
 
     # create image
     image = np.random.rand(1, field_size, field_size, nb_of_bands)
-<<<<<<< HEAD
 
     # test when cutout is not close to the edge 
     galaxy_distances_to_center = [[-4,-3]]
     cutout_size = 5
-    cutout = extract_cutouts(field_image=image.copy(), field_size=15, galaxy_distances_to_center=galaxy_distances_to_center, cutout_size=cutout_size, nb_of_bands=nb_of_bands)
+    cutout = extract_cutouts(field_image=image.copy(), field_size=field_size, galaxy_distances_to_center=galaxy_distances_to_center, cutout_size=cutout_size, nb_of_bands=nb_of_bands)
     np.testing.assert_array_equal(cutout[0], image[:, 1:6, 2:7])
-=======
-    galaxy_distances_to_center = [[5,5]]
-    
-    cutout = extract_cutouts(field_image=image.copy(), field_size=field_size, galaxy_distances_to_center=galaxy_distances_to_center, cutout_size=cutout_size, nb_of_bands=nb_of_bands)
->>>>>>> 31d5423e
+
 
     # test when cutout is just contained within the boundary 
     galaxy_distances_to_center = [[5,5]]
     cutout_size = 5
-    cutout = extract_cutouts(field_image=image.copy(), field_size=15, galaxy_distances_to_center=galaxy_distances_to_center, cutout_size=cutout_size, nb_of_bands=nb_of_bands)
+    cutout = extract_cutouts(field_image=image.copy(), field_size=field_size, galaxy_distances_to_center=galaxy_distances_to_center, cutout_size=cutout_size, nb_of_bands=nb_of_bands)
     np.testing.assert_array_equal(cutout[0], image[:,10:, 10:])
 
     galaxy_distances_to_center = [[-5,-5]]
-<<<<<<< HEAD
+
     cutout_size = 5
-    cutout = extract_cutouts(field_image=image.copy(), field_size=15, galaxy_distances_to_center=galaxy_distances_to_center, cutout_size=cutout_size, nb_of_bands=nb_of_bands)
+    cutout = extract_cutouts(field_image=image.copy(), field_size=field_size, galaxy_distances_to_center=galaxy_distances_to_center, cutout_size=cutout_size, nb_of_bands=nb_of_bands)
     np.testing.assert_array_equal(cutout[0], image[:, :5, :5])
-=======
-
-    cutout = extract_cutouts(field_image=image.copy(), field_size=field_size, galaxy_distances_to_center=galaxy_distances_to_center, cutout_size=cutout_size, nb_of_bands=nb_of_bands)
-
-    assert cutout[0][0][4][4][0] == image[0][4][4][0]
-    assert cutout[0][0][2][3][1] == image[0][2][3][1]
-    assert cutout[0][0][1][2][2] == image[0][1][2][2]
->>>>>>> 31d5423e
 
     # test when cutout is too large
     galaxy_distances_to_center = [[6,6]]
-<<<<<<< HEAD
     cutout_size = 5
-    cutout = extract_cutouts(field_image=image.copy(), field_size=15, galaxy_distances_to_center=galaxy_distances_to_center, cutout_size=cutout_size, nb_of_bands=nb_of_bands)
-=======
-
     cutout = extract_cutouts(field_image=image.copy(), field_size=field_size, galaxy_distances_to_center=galaxy_distances_to_center, cutout_size=cutout_size, nb_of_bands=nb_of_bands)
 
->>>>>>> 31d5423e
     assert len(cutout[1]) == 0