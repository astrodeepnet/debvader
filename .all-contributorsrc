--- conflicted
+++ resolved
@@ -36,17 +36,19 @@
       ]
     },
     {
-<<<<<<< HEAD
+      "login": "roucelle",
+      "name": "Cécile Roucelle",
+      "avatar_url": "https://avatars.githubusercontent.com/u/17788009?v=4",
+      "profile": "https://github.com/roucelle",
+      "contributions": [
+        "ideas"
+      ]
+    },
+    {
       "login": "aubourg",
       "name": "Eric Aubourg",
       "avatar_url": "https://avatars.githubusercontent.com/u/4321664?v=4",
       "profile": "https://github.com/aubourg",
-=======
-      "login": "roucelle",
-      "name": "Cécile Roucelle",
-      "avatar_url": "https://avatars.githubusercontent.com/u/17788009?v=4",
-      "profile": "https://github.com/roucelle",
->>>>>>> 6b86434b
       "contributions": [
         "ideas"
       ]
